/** \file parse_util.c

    Various mostly unrelated utility functions related to parsing,
    loading and evaluating fish code.

  This library can be seen as a 'toolbox' for functions that are
  used in many places in fish and that are somehow related to
  parsing the code.
*/

#include "config.h"


#include <stdlib.h>
#include <stdio.h>
#include <sys/types.h>
#include <unistd.h>
#include <wctype.h>

#include <wchar.h>
#include <map>
#include <set>
#include <algorithm>

#include <time.h>
#include <assert.h>

#include "fallback.h"
#include "util.h"

#include "wutil.h"
#include "common.h"
#include "tokenizer.h"
#include "parse_util.h"
#include "expand.h"
#include "intern.h"
#include "exec.h"
#include "env.h"
#include "signal.h"
#include "wildcard.h"

/**
   Maximum number of autoloaded items opf a specific type to keep in
   memory at a time.
*/
#define AUTOLOAD_MAX 10

/**
   Minimum time, in seconds, before an autoloaded item will be
   unloaded
*/
#define AUTOLOAD_MIN_AGE 60

int parse_util_lineno(const wchar_t *str, size_t offset)
{
    if (! str)
        return 0;

    int res = 1;
    for (size_t i=0; str[i] && i<offset; i++)
    {
        if (str[i] == L'\n')
        {
            res++;
        }
    }
    return res;
}


int parse_util_get_line_from_offset(const wcstring &str, size_t pos)
{
    const wchar_t *buff = str.c_str();
    int count = 0;
    for (size_t i=0; i<pos; i++)
    {
        if (!buff[i])
        {
            return -1;
        }

        if (buff[i] == L'\n')
        {
            count++;
        }
    }
    return count;
}


size_t parse_util_get_offset_from_line(const wcstring &str, int line)
{
    const wchar_t *buff = str.c_str();
    size_t i;
    int count = 0;

    if (line < 0)
    {
        return (size_t)(-1);
    }

    if (line == 0)
        return 0;

    for (i=0;; i++)
    {
        if (!buff[i])
        {
            return -1;
        }

        if (buff[i] == L'\n')
        {
            count++;
            if (count == line)
            {
                return (i+1)<str.size()?i+1:i;
            }

        }
    }
}

size_t parse_util_get_offset(const wcstring &str, int line, long line_offset)
{
    const wchar_t *buff = str.c_str();
    size_t off = parse_util_get_offset_from_line(buff, line);
    size_t off2 = parse_util_get_offset_from_line(buff, line+1);
    long line_offset2 = line_offset;

    if (off == (size_t)(-1))
    {
        return -1;
    }

    if (off2 == (size_t)(-1))
    {
        off2 = wcslen(buff)+1;
    }

    if (line_offset2 < 0)
    {
        line_offset2 = 0;
    }

    if (line_offset2 >= off2-off-1)
    {
        line_offset2 = off2-off-1;
    }

    return off + line_offset2;

}


int parse_util_locate_cmdsubst(const wchar_t *in, wchar_t **begin, wchar_t **end, bool allow_incomplete)
{
    wchar_t *pos;
    wchar_t prev=0;
    int syntax_error=0;
    int paran_count=0;

    wchar_t *paran_begin=0, *paran_end=0;

    CHECK(in, 0);

    for (pos = const_cast<wchar_t *>(in); *pos; pos++)
    {
        if (prev != '\\')
        {
            if (wcschr(L"\'\"", *pos))
            {
                wchar_t *q_end = quote_end(pos);
                if (q_end && *q_end)
                {
                    pos=q_end;
                }
                else
                {
                    break;
                }
            }
            else
            {
                if (*pos == '(')
                {
                    if ((paran_count == 0)&&(paran_begin==0))
                    {
                        paran_begin = pos;
                    }

                    paran_count++;
                }
                else if (*pos == ')')
                {

                    paran_count--;

                    if ((paran_count == 0) && (paran_end == 0))
                    {
                        paran_end = pos;
                        break;
                    }

                    if (paran_count < 0)
                    {
                        syntax_error = 1;
                        break;
                    }
                }
            }

        }
        prev = *pos;
    }

    syntax_error |= (paran_count < 0);
    syntax_error |= ((paran_count>0)&&(!allow_incomplete));

    if (syntax_error)
    {
        return -1;
    }

    if (paran_begin == 0)
    {
        return 0;
    }

    if (begin)
    {
        *begin = paran_begin;
    }

    if (end)
    {
        *end = paran_count?(wchar_t *)in+wcslen(in):paran_end;
    }

    return 1;
}

int parse_util_locate_cmdsubst_range(const wcstring &str, size_t *inout_cursor_offset, wcstring *out_contents, size_t *out_start, size_t *out_end, bool accept_incomplete)
{
    /* Clear the return values */
    out_contents->clear();
    *out_start = 0;
    *out_end = str.size();
    
    /* Nothing to do if the offset is at or past the end of the string. */
    if (*inout_cursor_offset >= str.size())
        return 0;
    
    /* Defer to the wonky version */
    const wchar_t * const buff = str.c_str();
    const wchar_t * const valid_range_start = buff + *inout_cursor_offset, *valid_range_end = buff + str.size();
    wchar_t *cmdsub_begin = NULL, *cmdsub_end = NULL;
    int ret = parse_util_locate_cmdsubst(valid_range_start, &cmdsub_begin, &cmdsub_end, accept_incomplete);
    if (ret > 0)
    {
        /* The command substitutions must not be NULL and must be in the valid pointer range, and the end must be bigger than the beginning */
        assert(cmdsub_begin != NULL && cmdsub_begin >= valid_range_start && cmdsub_begin <= valid_range_end);
        assert(cmdsub_end != NULL && cmdsub_end > cmdsub_begin && cmdsub_end >= valid_range_start && cmdsub_end <= valid_range_end);
        
        /* Assign the substring to the out_contents */
        const wchar_t *interior_begin = cmdsub_begin + 1;
        out_contents->assign(interior_begin, cmdsub_end - interior_begin);
        
        /* Return the start and end */
        *out_start = cmdsub_begin - buff;
        *out_end = cmdsub_end - buff;
        
        /* Update the inout_cursor_offset. Note this may cause it to exceed str.size(), though overflow is not likely */
        *inout_cursor_offset = 1 + *out_end;
    }
    return ret;
}

void parse_util_cmdsubst_extent(const wchar_t *buff, size_t cursor_pos, const wchar_t **a, const wchar_t **b)
{
    const wchar_t * const cursor = buff + cursor_pos;

    CHECK(buff,);

    const size_t bufflen = wcslen(buff);
    assert(cursor_pos <= bufflen);

    /* ap and bp are the beginning and end of the tightest command substitition found so far */
    const wchar_t *ap = buff, *bp = buff + bufflen;
    const wchar_t *pos = buff;
    for (;;)
    {
        wchar_t *begin = NULL, *end = NULL;
        if (parse_util_locate_cmdsubst(pos, &begin, &end, true) <= 0)
        {
            /* No subshell found, all done */
            break;
        }
<<<<<<< HEAD

        /* Intrepret NULL to mean the end */
=======
        /* Interpret NULL to mean the end */
>>>>>>> 3b25795e
        if (end == NULL)
        {
            end = const_cast<wchar_t *>(buff) + bufflen;
        }

        if (begin < cursor && end >= cursor)
        {
            /* This command substitution surrounds the cursor, so it's a tighter fit */
            begin++;
            ap = begin;
            bp = end;
            /* pos is where to begin looking for the next one. But if we reached the end there's no next one. */
            if (begin >= end)
                break;
            pos = begin + 1;
        }
        else if (begin >= cursor)
        {
            /* This command substitution starts at or after the cursor. Since it was the first command substitution in the string, we're done. */
            break;
        }
        else
        {
            /* This command substitution ends before the cursor. Skip it. */
            assert(end < cursor);
            pos = end + 1;
            assert(pos <= buff + bufflen);
        }
    }

    if (a != NULL) *a = ap;
    if (b != NULL) *b = bp;
}

/**
   Get the beginning and end of the job or process definition under the cursor
*/
static void job_or_process_extent(const wchar_t *buff,
                                  size_t cursor_pos,
                                  const wchar_t **a,
                                  const wchar_t **b,
                                  int process)
{
    const wchar_t *begin, *end;
    long pos;
    wchar_t *buffcpy;
    int finished=0;

    CHECK(buff,);

    if (a)
    {
        *a=0;
    }

    if (b)
    {
        *b = 0;
    }

    parse_util_cmdsubst_extent(buff, cursor_pos, &begin, &end);
    if (!end || !begin)
    {
        return;
    }

    pos = cursor_pos - (begin - buff);

    if (a)
    {
        *a = begin;
    }

    if (b)
    {
        *b = end;
    }

    buffcpy = wcsndup(begin, end-begin);

    if (!buffcpy)
    {
        DIE_MEM();
    }

    tokenizer_t tok(buffcpy, TOK_ACCEPT_UNFINISHED);
    for (; tok_has_next(&tok) && !finished; tok_next(&tok))
    {
        int tok_begin = tok_get_pos(&tok);

        switch (tok_last_type(&tok))
        {
            case TOK_PIPE:
            {
                if (!process)
                {
                    break;
                }
            }

            case TOK_END:
            case TOK_BACKGROUND:
            {

                if (tok_begin >= pos)
                {
                    finished=1;
                    if (b)
                    {
                        *b = (wchar_t *)buff + tok_begin;
                    }
                }
                else
                {
                    if (a)
                    {
                        *a = (wchar_t *)buff + tok_begin+1;
                    }
                }

                break;
            }
            
            default:
            {
                break;
            }
        }
    }

    free(buffcpy);
}

void parse_util_process_extent(const wchar_t *buff,
                               size_t pos,
                               const wchar_t **a,
                               const wchar_t **b)
{
    job_or_process_extent(buff, pos, a, b, 1);
}

void parse_util_job_extent(const wchar_t *buff,
                           size_t pos,
                           const wchar_t **a,
                           const wchar_t **b)
{
    job_or_process_extent(buff,pos,a, b, 0);
}


void parse_util_token_extent(const wchar_t *buff,
                             size_t cursor_pos,
                             const wchar_t **tok_begin,
                             const wchar_t **tok_end,
                             const wchar_t **prev_begin,
                             const wchar_t **prev_end)
{
    const wchar_t *a = NULL, *b = NULL, *pa = NULL, *pb = NULL;

    CHECK(buff,);

    assert(cursor_pos >= 0);

    const wchar_t *cmdsubst_begin, *cmdsubst_end;
    parse_util_cmdsubst_extent(buff, cursor_pos, &cmdsubst_begin, &cmdsubst_end);

    if (!cmdsubst_end || !cmdsubst_begin)
    {
        return;
    }

    /* pos is equivalent to cursor_pos within the range of the command substitution {begin, end} */
    long offset_within_cmdsubst = cursor_pos - (cmdsubst_begin - buff);

    a = cmdsubst_begin + offset_within_cmdsubst;
    b = a;
    pa = cmdsubst_begin + offset_within_cmdsubst;
    pb = pa;

    assert(cmdsubst_begin >= buff);
    assert(cmdsubst_begin <= (buff+wcslen(buff)));
    assert(cmdsubst_end >= cmdsubst_begin);
    assert(cmdsubst_end <= (buff+wcslen(buff)));

    const wcstring buffcpy = wcstring(cmdsubst_begin, cmdsubst_end-cmdsubst_begin);

    tokenizer_t tok(buffcpy.c_str(), TOK_ACCEPT_UNFINISHED | TOK_SQUASH_ERRORS);
    for (; tok_has_next(&tok); tok_next(&tok))
    {
        size_t tok_begin = tok_get_pos(&tok);
        size_t tok_end = tok_begin;

        /*
          Calculate end of token
        */
        if (tok_last_type(&tok) == TOK_STRING)
        {
            tok_end += wcslen(tok_last(&tok));
        }

        /*
          Cursor was before beginning of this token, means that the
          cursor is between two tokens, so we set it to a zero element
          string and break
        */
        if (tok_begin > offset_within_cmdsubst)
        {
            a = b = cmdsubst_begin + offset_within_cmdsubst;
            break;
        }

        /*
          If cursor is inside the token, this is the token we are
          looking for. If so, set a and b and break
        */
        if ((tok_last_type(&tok) == TOK_STRING) && (tok_end >= offset_within_cmdsubst))
        {
            a = cmdsubst_begin + tok_get_pos(&tok);
            b = a + wcslen(tok_last(&tok));
            break;
        }

        /*
          Remember previous string token
        */
        if (tok_last_type(&tok) == TOK_STRING)
        {
            pa = cmdsubst_begin + tok_get_pos(&tok);
            pb = pa + wcslen(tok_last(&tok));
        }
    }

    if (tok_begin)
    {
        *tok_begin = a;
    }

    if (tok_end)
    {
        *tok_end = b;
    }

    if (prev_begin)
    {
        *prev_begin = pa;
    }

    if (prev_end)
    {
        *prev_end = pb;
    }

    assert(pa >= buff);
    assert(pa <= (buff+wcslen(buff)));
    assert(pb >= pa);
    assert(pb <= (buff+wcslen(buff)));

}

void parse_util_set_argv(const wchar_t * const *argv, const wcstring_list_t &named_arguments)
{
    if (*argv)
    {
        const wchar_t * const *arg;
        wcstring sb;

        for (arg=argv; *arg; arg++)
        {
            if (arg != argv)
            {
                sb.append(ARRAY_SEP_STR);
            }
            sb.append(*arg);
        }

        env_set(L"argv", sb.c_str(), ENV_LOCAL);
    }
    else
    {
        env_set(L"argv", 0, ENV_LOCAL);
    }

    if (! named_arguments.empty())
    {
        const wchar_t * const *arg;
        size_t i;
        for (i=0, arg=argv; i < named_arguments.size(); i++)
        {
            env_set(named_arguments.at(i).c_str(), *arg, ENV_LOCAL);

            if (*arg)
                arg++;
        }
    }
}

wchar_t *parse_util_unescape_wildcards(const wchar_t *str)
{
    wchar_t *in, *out;
    wchar_t *unescaped;

    CHECK(str, 0);

    unescaped = wcsdup(str);

    if (!unescaped)
    {
        DIE_MEM();
    }

    for (in=out=unescaped; *in; in++)
    {
        switch (*in)
        {
            case L'\\':
            {
                switch (*(in + 1))
                {
                    case L'*':
                    case L'?':
                    {
                        in++;
                        *(out++)=*in;
                        break;
                    }
                    case L'\\':
                    {
                        in++;
                        *(out++)=L'\\';
                        *(out++)=L'\\';
                        break;
                    }
                    default:
                    {
                        *(out++)=*in;
                        break;
                    }
                }
                break;
            }

            case L'*':
            {
                *(out++)=ANY_STRING;
                break;
            }

            case L'?':
            {
                *(out++)=ANY_CHAR;
                break;
            }

            default:
            {
                *(out++)=*in;
                break;
            }
        }
    }
    *out = *in;
    return unescaped;
}


/**
   Find the outermost quoting style of current token. Returns 0 if
   token is not quoted.

*/
static wchar_t get_quote(const wchar_t *cmd, size_t len)
{
    size_t i=0;
    wchar_t res=0;

    while (1)
    {
        if (!cmd[i])
            break;

        if (cmd[i] == L'\\')
        {
            i++;
            if (!cmd[i])
                break;
            i++;
        }
        else
        {
            if (cmd[i] == L'\'' || cmd[i] == L'\"')
            {
                const wchar_t *end = quote_end(&cmd[i]);
                //fwprintf( stderr, L"Jump %d\n",  end-cmd );
                if ((end == 0) || (!*end) || (end > cmd + len))
                {
                    res = cmd[i];
                    break;
                }
                i = end-cmd+1;
            }
            else
                i++;
        }
    }

    return res;
}

void parse_util_get_parameter_info(const wcstring &cmd, const size_t pos, wchar_t *quote, size_t *offset, int *type)
{
    size_t prev_pos=0;
    wchar_t last_quote = '\0';
    int unfinished;

    tokenizer_t tok(cmd.c_str(), TOK_ACCEPT_UNFINISHED | TOK_SQUASH_ERRORS);
    for (; tok_has_next(&tok); tok_next(&tok))
    {
        if (tok_get_pos(&tok) > pos)
            break;

        if (tok_last_type(&tok) == TOK_STRING)
            last_quote = get_quote(tok_last(&tok),
                                   pos - tok_get_pos(&tok));

        if (type != NULL)
            *type = tok_last_type(&tok);

        prev_pos = tok_get_pos(&tok);
    }

    wchar_t *cmd_tmp = wcsdup(cmd.c_str());
    cmd_tmp[pos]=0;
    size_t cmdlen = wcslen(cmd_tmp);
    unfinished = (cmdlen==0);
    if (!unfinished)
    {
        unfinished = (quote != 0);

        if (!unfinished)
        {
            if (wcschr(L" \t\n\r", cmd_tmp[cmdlen-1]) != 0)
            {
                if ((cmdlen == 1) || (cmd_tmp[cmdlen-2] != L'\\'))
                {
                    unfinished=1;
                }
            }
        }
    }

    if (quote)
        *quote = last_quote;

    if (offset != 0)
    {
        if (!unfinished)
        {
            while ((cmd_tmp[prev_pos] != 0) && (wcschr(L";|",cmd_tmp[prev_pos])!= 0))
                prev_pos++;

            *offset = prev_pos;
        }
        else
        {
            *offset = pos;
        }
    }
    free(cmd_tmp);
}

wcstring parse_util_escape_string_with_quote(const wcstring &cmd, wchar_t quote)
{
    wcstring result;
    if (quote == L'\0')
    {
        result = escape_string(cmd, ESCAPE_ALL | ESCAPE_NO_QUOTED | ESCAPE_NO_TILDE);
    }
    else
    {
        bool unescapable = false;
        for (size_t i = 0; i < cmd.size(); i++)
        {
            wchar_t c = cmd.at(i);
            switch (c)
            {
                case L'\n':
                case L'\t':
                case L'\b':
                case L'\r':
                    unescapable = true;
                    break;
                default:
                    if (c == quote)
                        result.push_back(L'\\');
                    result.push_back(c);
                    break;
            }
        }

        if (unescapable)
        {
            result = escape_string(cmd, ESCAPE_ALL | ESCAPE_NO_QUOTED);
            result.insert(0, &quote, 1);
        }
    }
    return result;
}<|MERGE_RESOLUTION|>--- conflicted
+++ resolved
@@ -296,12 +296,7 @@
             /* No subshell found, all done */
             break;
         }
-<<<<<<< HEAD
-
-        /* Intrepret NULL to mean the end */
-=======
         /* Interpret NULL to mean the end */
->>>>>>> 3b25795e
         if (end == NULL)
         {
             end = const_cast<wchar_t *>(buff) + bufflen;
