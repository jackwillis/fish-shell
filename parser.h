/** \file parser.h
  The fish parser.
*/

#ifndef FISH_PARSER_H
#define FISH_PARSER_H

#include <wchar.h>

#include "proc.h"
#include "util.h"
#include "event.h"
#include "function.h"
#include "parse_tree.h"
#include <vector>

/**
   event_blockage_t represents a block on events of the specified type
*/
struct event_blockage_t
{
    /**
       The types of events to block. This is interpreted as a bitset
       whete the value is 1 for every bit corresponding to a blocked
       event type. For example, if EVENT_VARIABLE type events should
       be blocked, (type & 1<<EVENT_BLOCKED) should be set.

       Note that EVENT_ANY can be used to specify any event.
    */
    unsigned int typemask;
};

typedef std::list<event_blockage_t> event_blockage_list_t;

inline bool event_block_list_blocks_type(const event_blockage_list_t &ebls, int type)
{
    for (event_blockage_list_t::const_iterator iter = ebls.begin(); iter != ebls.end(); ++iter)
    {
        if (iter->typemask & (1<<EVENT_ANY))
            return true;
        if (iter->typemask & (1<<type))
            return true;
    }
    return false;
}


/**
  Types of blocks
*/
enum block_type_t
{
    WHILE, /**< While loop block */
    FOR,  /**< For loop block */
    IF, /**< If block */
    FUNCTION_DEF, /**< Function definition block */
    FUNCTION_CALL, /**< Function invocation block */
    FUNCTION_CALL_NO_SHADOW, /**< Function invocation block with no variable shadowing */
    SWITCH, /**< Switch block */
    FAKE, /**< Fake block */
    SUBST, /**< Command substitution scope */
    TOP, /**< Outermost block */
    BEGIN, /**< Unconditional block */
    SOURCE, /**< Block created by the . (source) builtin */
    EVENT, /**< Block created on event notifier invocation */
    BREAKPOINT, /**< Breakpoint block */
}
;

/**
   block_t represents a block of commands.
*/
struct block_t
{
protected:
    /** Protected constructor. Use one of the subclasses below. */
    block_t(block_type_t t);

private:
    const block_type_t block_type; /**< Type of block. */
    bool made_fake;

public:
    block_type_t type() const
    {
        return this->made_fake ? FAKE : this->block_type;
    }

    /** Mark a block as fake; this is used by the return statement. */
    void mark_as_fake()
    {
        this->made_fake = true;
    }

    bool skip; /**< Whether execution of the commands in this block should be skipped */
    bool had_command; /**< Set to non-zero once a command has been executed in this block */
    int tok_pos; /**< The start index of the block */

    /**
       Status for the current loop block. Can be any of the values from the loop_status enum.
    */
    int loop_status;

    /**
       The job that is currently evaluated in the specified block.
    */
    job_t *job;

#if 0
    union
    {
        int while_state;  /**< True if the loop condition has not yet been evaluated*/
        wchar_t *for_variable; /**< Name of the variable to loop over */
        int if_state; /**< The state of the if block, can be one of IF_STATE_UNTESTED, IF_STATE_FALSE, IF_STATE_TRUE */
        wchar_t *switch_value; /**< The value to test in a switch block */
        const wchar_t *source_dest; /**< The name of the file to source*/
        event_t *event; /**<The event that triggered this block */
        wchar_t *function_call_name;
    } param1;
#endif

    /**
       Name of file that created this block
    */
    const wchar_t *src_filename;

    /**
       Line number where this block was created
    */
    int src_lineno;

    /** Whether we should pop the environment variable stack when we're popped off of the block stack */
    bool wants_pop_env;

    /** List of event blocks. */
    event_blockage_list_t event_blocks;

    /** Destructor */
    virtual ~block_t();
};

struct if_block_t : public block_t
{
    bool if_expr_evaluated; // whether we've evaluated the if expression
    bool is_elseif_entry; // whether we're at the beginning of an ELSEIF branch
    bool any_branch_taken; // whether the clause of the if statement or any elseif has been found to be true
    bool else_evaluated; // whether we've encountered a terminal else block

    if_block_t();
};

struct event_block_t : public block_t
{
    event_t const event;
    event_block_t(const event_t &evt);
};

struct function_block_t : public block_t
{
    const process_t *process;
    wcstring name;
    function_block_t(const process_t *p, const wcstring &n, bool shadows);
};

struct source_block_t : public block_t
{
    const wchar_t * const source_file;
    source_block_t(const wchar_t *src);
};

struct for_block_t : public block_t
{
    wcstring variable; // the variable that will be assigned each value in the sequence
    wcstring_list_t sequence; // the sequence of values
    for_block_t(const wcstring &var);
};

struct while_block_t : public block_t
{
    int status;
    while_block_t();
};

struct switch_block_t : public block_t
{
    bool switch_taken;
    const wcstring switch_value;
    switch_block_t(const wcstring &sv);
};

struct fake_block_t : public block_t
{
    fake_block_t();
};

struct function_def_block_t : public block_t
{
    function_data_t function_data;
    function_def_block_t();
};

struct scope_block_t : public block_t
{
    scope_block_t(block_type_t type); //must be BEGIN, TOP or SUBST
};

struct breakpoint_block_t : public block_t
{
    breakpoint_block_t();
};

/**
   Possible states for a loop
*/
enum loop_status
{
    LOOP_NORMAL, /**< Current loop block executed as normal */
    LOOP_BREAK, /**< Current loop block should be removed */
    LOOP_CONTINUE, /**< Current loop block should be skipped */
};


/**
   Possible states for a while block
*/
enum while_status
{
    WHILE_TEST_FIRST, /**< This is the first command of the first lap of a while loop */
    WHILE_TEST_AGAIN, /**< This is not the first lap of the while loop, but it is the first command of the loop */
    WHILE_TESTED, /**< This is not the first command in the loop */
}
;


/**
   Errors that can be generated by the parser
*/
enum parser_error
{
    /**
       No error
    */
    NO_ERR=0,
    /**
       An error in the syntax
    */
    SYNTAX_ERROR,
    /**
       Error occured while evaluating commands
    */
    EVAL_ERROR,
    /**
       Error while evaluating cmdsubst
    */
    CMDSUBST_ERROR,
};

enum parser_type_t
{
    PARSER_TYPE_NONE,
    PARSER_TYPE_GENERAL,
    PARSER_TYPE_FUNCTIONS_ONLY,
    PARSER_TYPE_COMPLETIONS_ONLY,
    PARSER_TYPE_ERRORS_ONLY
};

struct profile_item_t
{
    /**
       Time spent executing the specified command, including parse time for nested blocks.
    */
    int exec;
    /**
       Time spent parsing the specified command, including execution time for command substitutions.
    */
    int parse;
    /**
       The block level of the specified command. nested blocks and command substitutions both increase the block level.
    */
    size_t level;
    /**
       If the execution of this command was skipped.
    */
    int skipped;
    /**
       The command string.
    */
    wcstring cmd;
};

struct tokenizer_t;

struct parser_context_t
{
    parse_node_tree_t tree;
    wcstring src;
};

class parser_t
{
private:
    enum parser_type_t parser_type;

    /** Whether or not we output errors */
    const bool show_errors;

    /** Last error code */
    int error_code;

    /** Position of last error */
    int err_pos;

    /** Description of last error */
    wcstring err_buff;

    /** Pointer to the current tokenizer */
    tokenizer_t *current_tokenizer;

    /** String for representing the current line */
    wcstring lineinfo;

    /** This is the position of the beginning of the currently parsed command */
    int current_tokenizer_pos;

    /** List of called functions, used to help prevent infinite recursion */
    wcstring_list_t forbidden_function;

    /** String index where the current job started. */
    int job_start_pos;

    /** The jobs associated with this parser */
    job_list_t my_job_list;
    
    /** The list of blocks, allocated with new. It's our responsibility to delete these */
    std::vector<block_t *> block_stack;

    /**
       Keeps track of how many recursive eval calls have been made. Eval
       doesn't call itself directly, recursion happens on blocks and on
       command substitutions.
    */
    int eval_level;

    /* No copying allowed */
    parser_t(const parser_t&);
    parser_t& operator=(const parser_t&);
    
    process_t *create_job_process(job_t *job, const parse_node_t &statement_node, const parser_context_t &ctx);
    process_t *create_boolean_process(job_t *job, const parse_node_t &bool_statement, const parser_context_t &ctx);

    void parse_job_argument_list(process_t *p, job_t *j, tokenizer_t *tok, std::vector<completion_t>&, bool);
    int parse_job(process_t *p, job_t *j, tokenizer_t *tok);
    void skipped_exec(job_t * j);
    void eval_job(tokenizer_t *tok);
    void eval_job(const parse_node_t &job_node, const parser_context_t &ctx);
    int parser_test_argument(const wchar_t *arg, wcstring *out, const wchar_t *prefix, int offset);
    void print_errors(wcstring &target, const wchar_t *prefix);
    void print_errors_stderr();

    /** Create a job */
    job_t *job_create();

public:
    std::vector<profile_item_t*> profile_items;

    /**
       Returns the name of the currently evaluated function if we are
       currently evaluating a function, null otherwise. This is tested by
       moving down the block-scope-stack, checking every block if it is of
       type FUNCTION_CALL.
    */
    const wchar_t *is_function() const;

    /** Get the "principal" parser, whatever that is */
    static parser_t &principal_parser();

    /** Indicates that execution of all blocks in the principal parser should stop.
        This is called from signal handlers!
    */
    static void skip_all_blocks();

    /** Create a parser of the given type */
    parser_t(enum parser_type_t type, bool show_errors);

    /** Global event blocks */
    event_blockage_list_t global_event_blocks;

    /** Current block level io redirections  */
    io_chain_t block_io;

    /**
      Evaluate the expressions contained in cmd.

      \param cmd the string to evaluate
      \param io io redirections to perform on all started jobs
      \param block_type The type of block to push on the block stack

      \return 0 on success, 1 otherwise
    */
    int eval(const wcstring &cmdStr, const io_chain_t &io, enum block_type_t block_type);
    int eval2(const wcstring &cmd_str, const io_chain_t &io, enum block_type_t block_type);

    /**
      Evaluate line as a list of parameters, i.e. tokenize it and perform parameter expansion and cmdsubst execution on the tokens.
      The output is inserted into output.

      \param line Line to evaluate
      \param output List to insert output to
    */
    /**
      \param line Line to evaluate
      \param output List to insert output to
    */
    void eval_args(const wchar_t *line, std::vector<completion_t> &output);

    /**
       Sets the current evaluation error. This function should only be used by libraries that are called by

       \param ec The new error code
       \param p The character offset at which the error occured
       \param str The printf-style error message filter
    */
    void error(int ec, size_t p, const wchar_t *str, ...);

    /**
       Returns a string describing the current parser pisition in the format 'FILENAME (line LINE_NUMBER): LINE'.
       Example:

       init.fish (line 127): ls|grep pancake
    */
    const wchar_t *current_line();

    /** Returns the current line number */
    int get_lineno() const;

    /** Returns the line number for the character at the given index */
    int line_number_of_character_at_offset(size_t idx) const;

    /** Returns the current position in the latest string of the tokenizer. */
    int get_pos() const;

    /** Returns the position where the current job started in the latest string of the tokenizer. */
    int get_job_pos() const;

    /** Set the current position in the latest string of the tokenizer. */
    void set_pos(int p);
    
    /** Returns the block at the given index. 0 corresponds to the innermost block. Returns NULL when idx is at or equal to the number of blocks. */
    const block_t *block_at_index(size_t idx) const;
    block_t *block_at_index(size_t idx);
    
    /** Returns the current (innermost) block */
    const block_t *current_block() const;
    block_t *current_block();
    
    /** Count of blocks */
    size_t block_count() const
    {
        return block_stack.size();
    }

    /** Get the string currently parsed */
    const wchar_t *get_buffer() const;

    /** Get the list of jobs */
    job_list_t &job_list()
    {
        return my_job_list;
    }

    /** Pushes the block. pop_block will call delete on it. */
    void push_block(block_t *newv);

    /** Remove the outermost block namespace */
    void pop_block();

    /** Return a description of the given blocktype */
    const wchar_t *get_block_desc(int block) const;

    /** Removes a job */
    bool job_remove(job_t *job);

    /** Promotes a job to the front of the list */
    void job_promote(job_t *job);

    /** Return the job with the specified job id. If id is 0 or less, return the last job used. */
    job_t *job_get(int job_id);

    /** Returns the job with the given pid */
    job_t *job_get_from_pid(int pid);

    /**
       Test if the specified string can be parsed, or if more bytes need
       to be read first. The result will have the PARSER_TEST_ERROR bit
       set if there is a syntax error in the code, and the
       PARSER_TEST_INCOMPLETE bit set if the code contains unclosed
       blocks.

       \param buff the text buffer to test
       \param block_level if non-null, the block nesting level will be filled out into this array
       \param out if non-null, any errors in the command will be filled out into this buffer
       \param prefix the prefix string to prepend to each error message written to the \c out buffer
    */
    void get_backtrace(const wcstring &src, const parse_error_list_t &errors, wcstring *output) const;

    /**
       Test if the specified string can be parsed as an argument list,
       e.g. sent to eval_args.  The result has the first bit set if the
       string contains errors, and the second bit is set if the string
       contains an unclosed block.
    */
    int test_args(const wchar_t * buff, wcstring *out, const wchar_t *prefix);

    /**
       Tell the parser that the specified function may not be run if not
       inside of a conditional block. This is to remove some possibilities
       of infinite recursion.
    */
    void forbid_function(const wcstring &function);
    /**
       Undo last call to parser_forbid_function().
    */
    void allow_function();

    /**
       Initialize static parser data
    */
    void init();

    /**
       Destroy static parser data
    */
    void destroy();

    /**
       This function checks if the specified string is a help option.

       \param s the string to test
       \param min_match is the minimum number of characters that must match in a long style option, i.e. the longest common prefix between --help and any other option. If less than 3, 3 will be assumed.
    */
    static int is_help(const wchar_t *s, int min_match);

    /**
       Returns the file currently evaluated by the parser. This can be
       different than reader_current_filename, e.g. if we are evaulating a
       function defined in a different file than the one curently read.
    */
    const wchar_t *current_filename() const;

    /**
       Write a stack trace starting at the specified block to the specified wcstring
    */
<<<<<<< HEAD
    void stack_trace(block_t *b, wcstring &buff) const;
=======
    void stack_trace(size_t block_idx, wcstring &buff);
>>>>>>> e3821768

    int get_block_type(const wchar_t *cmd) const;
    const wchar_t *get_block_command(int type) const;
};


#endif<|MERGE_RESOLUTION|>--- conflicted
+++ resolved
@@ -550,11 +550,7 @@
     /**
        Write a stack trace starting at the specified block to the specified wcstring
     */
-<<<<<<< HEAD
-    void stack_trace(block_t *b, wcstring &buff) const;
-=======
-    void stack_trace(size_t block_idx, wcstring &buff);
->>>>>>> e3821768
+    void stack_trace(size_t block_idx, wcstring &buff) const;
 
     int get_block_type(const wchar_t *cmd) const;
     const wchar_t *get_block_command(int type) const;
