language: cpp
<<<<<<< HEAD
sudo: false
=======
dist: xenial
sudo: required
>>>>>>> 71771835

matrix:
  include:
    - os: linux
<<<<<<< HEAD
=======
      compiler: gcc
      addons:
        apt:
          packages:
            - expect
            - gettext
            - libncurses5-dev
            - libpcre2-dev
    - os: linux
      compiler: gcc
      addons:
        apt:
          packages: # Don't use libpcre2-dev here, so that one build uses the vendored code
            - expect
            - gettext
            - lib32ncurses5-dev
            - g++-multilib
      env:
          - CXXFLAGS="-g -O2 -m32" CFLAGS="-g -m32"
    - os: linux
>>>>>>> 71771835
      compiler: clang
      addons:
        apt:
          packages:
            - expect
            - gettext
            - libncurses5-dev
            - ninja-build
            - cmake
<<<<<<< HEAD
        coverity_scan:
          project:
            name: "fish-shell/fish-shell"
            description: "The friendly interactive shell"
          notification_email:
            secure: "lq3AelSInSOqVJI2EZUTrsOrt9ev5c8DHMi7ESyefvv1p+7Qr2gRZmLa+dXLrkPegG+Op9Tykq9zwXRGC4pzC+0OelCKJgqpqkj6LwS8WSamiamAf9ZtPbANwSFMD17f/NTeG/OtBgq6Z87Nur2GEhxmSu3M9IEBOsnOgmCKo84="
          build_command_prepend: "mkdir -p build; cd build; cmake -G Ninja -DCMAKE_CXX_COMPILER=clang++ .."
          build_command: "ninja"
          branch_pattern: coverity_scan_master
=======
            - libpcre2-dev
>>>>>>> 71771835
      env:
        - CFLAGS="-g"
        - CXXFLAGS="-g -O2"
        - USE_CMAKE="1" # Dummy value, shows up in the Travis UI only
      script:
<<<<<<< HEAD
        - mkdir -p build && cd build &&
          cmake -DCMAKE_CXX_COMPILER=clang++ -DCMAKE_INSTALL_PREFIX=$HOME/prefix -G Ninja .. || cat CMakeFiles/CMakeError.log &&
          ninja &&
          ninja install &&
          ninja test
=======
        - cmake -DCMAKE_INSTALL_PREFIX=$HOME/prefix . || cat CMakeFiles/CMakeError.log &&
          make -j2 &&
          make install &&
          make test SHOW_INTERACTIVE_LOG=1
    - os: linux
      compiler: clang
      env:
          - CXXFLAGS="-g -O2 -fno-omit-frame-pointer -fsanitize=undefined -fsanitize=address"
          - ASAN_OPTIONS=check_initialization_order=1:detect_stack_use_after_return=1:detect_leaks=1
          - UBSAN_OPTIONS=print_stacktrace=1:report_error_type=1:suppressions=$TRAVIS_BUILD_DIR/build_tools/ubsan.blacklist
      addons:
        apt:
          packages:
            - expect
            - gettext
            - libncurses5-dev
            - libpcre2-dev
    - os: osx
      before_install:
        - brew update
        - brew install pcre2 # use system PCRE2
        - brew outdated xctool || brew upgrade xctool # for xcode... soon.
      env:
          - CXXFLAGS="-g -O2 -lstdc++"
>>>>>>> 71771835
  fast_finish: true

notifications:
  # Some items are encrypted so that notifications from other repositories
  # don't flood the official repositories.
  irc:
    channels:
        #- "irc.oftc.net#fish"
        secure: "eRk9KGZ5+mrlD2SoI8yg2Sp8OYrh7YPyGe3WCDQUwTnNgNDII34rbM9a6UOA/l7AeWSNY8joLq5xVLCU4wpFgUcJ11SYIpMnLosZK29OW4ubDOHmdBDvJ971rLgAVG9cXngZtIxEVVxN/jnS1Qr8GKZx4DjkaTMgz1pemb4WxCc="
    template:
      - "%{repository}#%{build_number} (%{commit} on %{branch} by %{author}): %{message} Details at %{build_url}"
    use_notice: true
    skip_join: true
  webhooks:
    urls:
        #- https://webhooks.gitter.im/e/61821cec3015bf0f8bb1
        secure: fPfOmxnC3MCsfR1oocVFeWLawGcRZkn+8fNHlSOeZ+SqqoZfcCHgQTvQ22TqmVl1yvkXbNlaXjo6dbVzTOAh7r7H0bRMEKBVh3dQS7wqjB1sKivpXd8PAS3BTj5MQpGeJzdHnDuwVlwDktGtfHfhGeq1Go/4IosOq8u+6RTe28g=

env:
  global:
   # The next declaration is the encrypted COVERITY_SCAN_TOKEN, created
   #   via the "travis encrypt" command using the project repo's public key
   - secure: "CWLImZSKyXzxuHKInSvV1zK6nFt3zDqTYJ4Ex3OGgKV18pT2dnav7d0ZYe6nottmlYPy802a1rIyCa5vEyQ8Q5OWStnuGP3Tlnzy4zDjd49q3CuspY1zXYOYmMGUoxlOJGjxJAStnDCPNK0T3rAy+0/JMO9x77ezrxtA+i5zMPg="<|MERGE_RESOLUTION|>--- conflicted
+++ resolved
@@ -1,16 +1,10 @@
 language: cpp
-<<<<<<< HEAD
-sudo: false
-=======
 dist: xenial
 sudo: required
->>>>>>> 71771835
 
 matrix:
   include:
     - os: linux
-<<<<<<< HEAD
-=======
       compiler: gcc
       addons:
         apt:
@@ -31,7 +25,6 @@
       env:
           - CXXFLAGS="-g -O2 -m32" CFLAGS="-g -m32"
     - os: linux
->>>>>>> 71771835
       compiler: clang
       addons:
         apt:
@@ -39,37 +32,24 @@
             - expect
             - gettext
             - libncurses5-dev
-            - ninja-build
             - cmake
-<<<<<<< HEAD
-        coverity_scan:
-          project:
-            name: "fish-shell/fish-shell"
-            description: "The friendly interactive shell"
-          notification_email:
-            secure: "lq3AelSInSOqVJI2EZUTrsOrt9ev5c8DHMi7ESyefvv1p+7Qr2gRZmLa+dXLrkPegG+Op9Tykq9zwXRGC4pzC+0OelCKJgqpqkj6LwS8WSamiamAf9ZtPbANwSFMD17f/NTeG/OtBgq6Z87Nur2GEhxmSu3M9IEBOsnOgmCKo84="
-          build_command_prepend: "mkdir -p build; cd build; cmake -G Ninja -DCMAKE_CXX_COMPILER=clang++ .."
-          build_command: "ninja"
-          branch_pattern: coverity_scan_master
-=======
             - libpcre2-dev
->>>>>>> 71771835
       env:
-        - CFLAGS="-g"
-        - CXXFLAGS="-g -O2"
         - USE_CMAKE="1" # Dummy value, shows up in the Travis UI only
       script:
-<<<<<<< HEAD
-        - mkdir -p build && cd build &&
-          cmake -DCMAKE_CXX_COMPILER=clang++ -DCMAKE_INSTALL_PREFIX=$HOME/prefix -G Ninja .. || cat CMakeFiles/CMakeError.log &&
-          ninja &&
-          ninja install &&
-          ninja test
-=======
         - cmake -DCMAKE_INSTALL_PREFIX=$HOME/prefix . || cat CMakeFiles/CMakeError.log &&
           make -j2 &&
           make install &&
           make test SHOW_INTERACTIVE_LOG=1
+      coverity_scan:
+        project:
+          name: "fish-shell/fish-shell"
+          description: "The friendly interactive shell"
+        notification_email:
+          secure: "lq3AelSInSOqVJI2EZUTrsOrt9ev5c8DHMi7ESyefvv1p+7Qr2gRZmLa+dXLrkPegG+Op9Tykq9zwXRGC4pzC+0OelCKJgqpqkj6LwS8WSamiamAf9ZtPbANwSFMD17f/NTeG/OtBgq6Z87Nur2GEhxmSu3M9IEBOsnOgmCKo84="
+        build_command_prepend: "mkdir -p build; cd build; cmake -G Ninja -DCMAKE_CXX_COMPILER=clang++ .."
+        build_command: "ninja"
+        branch_pattern: coverity_scan_master
     - os: linux
       compiler: clang
       env:
@@ -90,8 +70,16 @@
         - brew outdated xctool || brew upgrade xctool # for xcode... soon.
       env:
           - CXXFLAGS="-g -O2 -lstdc++"
->>>>>>> 71771835
   fast_finish: true
+
+script:
+  - autoreconf --no-recursive
+  - ./configure --prefix=$HOME/prefix || cat config.log
+  - make -j2 &&
+    make test DESTDIR=$HOME/prefix/ SHOW_INTERACTIVE_LOG=1 &&
+    make uninstall &&
+    echo "Checking for leftover files after make uninstall" &&
+    find $HOME/prefix/ -type f -print -exec false '{}' +
 
 notifications:
   # Some items are encrypted so that notifications from other repositories
@@ -106,11 +94,5 @@
     skip_join: true
   webhooks:
     urls:
-        #- https://webhooks.gitter.im/e/61821cec3015bf0f8bb1
-        secure: fPfOmxnC3MCsfR1oocVFeWLawGcRZkn+8fNHlSOeZ+SqqoZfcCHgQTvQ22TqmVl1yvkXbNlaXjo6dbVzTOAh7r7H0bRMEKBVh3dQS7wqjB1sKivpXd8PAS3BTj5MQpGeJzdHnDuwVlwDktGtfHfhGeq1Go/4IosOq8u+6RTe28g=
-
-env:
-  global:
-   # The next declaration is the encrypted COVERITY_SCAN_TOKEN, created
-   #   via the "travis encrypt" command using the project repo's public key
-   - secure: "CWLImZSKyXzxuHKInSvV1zK6nFt3zDqTYJ4Ex3OGgKV18pT2dnav7d0ZYe6nottmlYPy802a1rIyCa5vEyQ8Q5OWStnuGP3Tlnzy4zDjd49q3CuspY1zXYOYmMGUoxlOJGjxJAStnDCPNK0T3rAy+0/JMO9x77ezrxtA+i5zMPg="+      #- https://webhooks.gitter.im/e/61821cec3015bf0f8bb1
+      secure: fPfOmxnC3MCsfR1oocVFeWLawGcRZkn+8fNHlSOeZ+SqqoZfcCHgQTvQ22TqmVl1yvkXbNlaXjo6dbVzTOAh7r7H0bRMEKBVh3dQS7wqjB1sKivpXd8PAS3BTj5MQpGeJzdHnDuwVlwDktGtfHfhGeq1Go/4IosOq8u+6RTe28g=