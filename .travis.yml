--- conflicted
+++ resolved
@@ -21,36 +21,6 @@
           build_command_prepend: "autoreconf; ./configure; make clean"
           build_command:   "make -j 4"
           branch_pattern: coverity_scan_master
-
-<<<<<<< HEAD
-=======
-    # Disable for now until
-    # https://github.com/travis-ci/travis-ci/issues/6120 fixed
-    #- os: linux
-    #  compiler: clang
-    #  addons:
-    #    apt:
-    #      sources:
-    #        - llvm-toolchain-precise-3.8
-    #        - ubuntu-toolchain-r-test
-    #      packages:
-    #        - clang-3.8
-    #        - llvm-3.8 # for llvm-symbolizer
-    #        - bc
-    #        - expect
-    #        - gettext
-    #        - libncurses5-dev
-    #  env:
-    #    - CXXFLAGS="-g -fno-omit-frame-pointer -fsanitize=address"
-    #    - ASAN_OPTIONS=check_initialization_order=1:detect_stack_use_after_return=1:detect_leaks=1
-    #  before_install: export CXX=clang++-3.8
-
-    - os: osx
-      before_install:
-        - brew update
-        - brew install pcre2 # use system PCRE2
->>>>>>> 222a07e9
-
   fast_finish: true
 
 script:
